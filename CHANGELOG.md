--- conflicted
+++ resolved
@@ -5,11 +5,8 @@
 
 ### New Features
 
-<<<<<<< HEAD
+- show in which function a BB match is #130 @williballenthin
 - main: exit with unique error codes when bailing #802 @williballenthin
-=======
-- show in which function a BB match is #130 @williballenthin
->>>>>>> 26ac21b9
 
 ### Breaking Changes
 
