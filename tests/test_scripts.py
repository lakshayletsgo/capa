# Copyright (C) 2023 Mandiant, Inc. All Rights Reserved.
# Licensed under the Apache License, Version 2.0 (the "License");
#  you may not use this file except in compliance with the License.
# You may obtain a copy of the License at: [package root]/LICENSE.txt
# Unless required by applicable law or agreed to in writing, software distributed under the License
#  is distributed on an "AS IS" BASIS, WITHOUT WARRANTIES OR CONDITIONS OF ANY KIND, either express or implied.
# See the License for the specific language governing permissions and limitations under the License.

import sys
import logging
import textwrap
import subprocess
from pathlib import Path

import pytest

logger = logging.getLogger(__name__)

CD = Path(__file__).resolve().parent


def get_script_path(s: str):
    return str(CD / ".." / "scripts" / s)


def get_file_path():
    return str(CD / "data" / "9324d1a8ae37a36ae560c37448c9705a.exe_")


def get_rules_path():
    return str(CD / ".." / "rules")


def get_rule_path():
    return str(Path(get_rules_path()) / "lib" / "allocate-memory.yml")


@pytest.mark.parametrize(
    "script,args",
    [
        pytest.param("capa2yara.py", [get_rules_path()], marks=pytest.mark.xfail(reason="relies on legacy ruleset")),
        pytest.param(
            "capafmt.py", [get_rule_path()], marks=pytest.mark.xfail(reason="rendering hasn't been added yet")
        ),
        # not testing lint.py as it runs regularly anyway
        pytest.param("match-function-id.py", [get_file_path()]),
        pytest.param(
            "show-capabilities-by-function.py",
            [get_file_path()],
            marks=pytest.mark.xfail(reason="rendering hasn't been added yet"),
        ),
        pytest.param("show-features.py", [get_file_path()]),
        pytest.param("show-features.py", ["-F", "0x407970", get_file_path()]),
        pytest.param(
            "capa_as_library.py", [get_file_path()], marks=pytest.mark.xfail(reason="relies on legacy ruleset")
        ),
    ],
)
def test_scripts(script, args):
    script_path = get_script_path(script)
    p = run_program(script_path, args)
    assert p.returncode == 0


<<<<<<< HEAD
def test_bulk_process(tmp_path):
=======
@pytest.mark.xfail(reason="relies on legacy ruleset")
def test_bulk_process(tmpdir):
>>>>>>> ce15a2b0
    # create test directory to recursively analyze
    t = tmp_path / "test"
    t.mkdir()

    source_file = Path(__file__).resolve().parent / "data" / "ping_täst.exe_"
    dest_file = t / "test.exe_"

    dest_file.write_bytes(source_file.read_bytes())

    p = run_program(get_script_path("bulk-process.py"), [str(t.parent)])
    assert p.returncode == 0


def run_program(script_path, args):
    args = [sys.executable] + [script_path] + args
    logger.debug("running: %r", args)
    return subprocess.run(args, stdout=subprocess.PIPE)


<<<<<<< HEAD
def test_proto_conversion(tmp_path):
    t = tmp_path / "proto-test"
    t.mkdir()
    json_file = Path(__file__).resolve().parent / "data" / "rd" / "Practical Malware Analysis Lab 01-01.dll_.json"
=======
@pytest.mark.xfail(reason="rendering hasn't been added yet")
def test_proto_conversion(tmpdir):
    t = tmpdir.mkdir("proto-test")

    json = os.path.join(CD, "data", "rd", "Practical Malware Analysis Lab 01-01.dll_.json")
>>>>>>> ce15a2b0

    p = run_program(get_script_path("proto-from-results.py"), [json_file])
    assert p.returncode == 0

    pb_file = t / "pma.pb"
    pb_file.write_bytes(p.stdout)

    p = run_program(get_script_path("proto-to-results.py"), [pb_file])
    assert p.returncode == 0

    assert p.stdout.startswith(b'{\n  "meta": ') or p.stdout.startswith(b'{\r\n  "meta": ')


def test_detect_duplicate_features(tmpdir):
    TEST_RULE_0 = textwrap.dedent(
        """
        rule:
            meta:
                name: Test Rule 0
                scopes:
                    static: function
                    dynamic: dev
            features:
              - and:
                - number: 1
                - not:
                  - string: process
        """
    )

    TEST_RULESET = {
        "rule_1": textwrap.dedent(
            """
                rule:
                    meta:
                        name: Test Rule 1
                    features:
                      - or:
                        - string: unique
                        - number: 2
                        - and:
                          - or:
                            - arch: i386
                            - number: 4
                            - not:
                              - count(mnemonic(xor)): 5
                          - not:
                            - os: linux
            """
        ),
        "rule_2": textwrap.dedent(
            """
                rule:
                    meta:
                        name: Test Rule 2
                    features:
                      - and:
                        - string: "sites.ini"
                        - basic block:
                          - and:
                            - api: CreateFile
                            - mnemonic: xor
            """
        ),
        "rule_3": textwrap.dedent(
            """
                rule:
                    meta:
                        name: Test Rule 3
                    features:
                      - or:
                        - not:
                          - number: 4
                        - basic block:
                          - and:
                            - api: bind
                            - number: 2
            """
        ),
        "rule_4": textwrap.dedent(
            """
                rule:
                    meta:
                        name: Test Rule 4
                    features:
                      - not:
                        - string: "expa"
            """
        ),
    }

    """
        The rule_overlaps list represents the number of overlaps between each rule in the RULESET.
        An overlap includes a rule overlap with itself.
        The scripts
        The overlaps are like:
        - Rule 0 has zero overlaps in RULESET
        - Rule 1 overlaps with 3 other rules in RULESET
        - Rule 4 overlaps with itself in RULESET
        These overlap values indicate the number of rules with which
        each rule in RULESET has overlapping features.
    """
    rule_overlaps = [0, 4, 3, 3, 1]

    rule_dir = tmpdir.mkdir("capa_rule_overlap_test")
    rule_paths = []

    rule_file = tmpdir.join("rule_0.yml")
    rule_file.write(TEST_RULE_0)
    rule_paths.append(rule_file.strpath)

    for rule_name, RULE_CONTENT in TEST_RULESET.items():
        rule_file = rule_dir.join("%s.yml" % rule_name)
        rule_file.write(RULE_CONTENT)
        rule_paths.append(rule_file.strpath)

    # tests if number of overlaps for rules in RULESET found are correct.
    script_path = get_script_path("detect_duplicate_features.py")
    for expected_overlaps, rule_path in zip(rule_overlaps, rule_paths):
        args = [rule_dir.strpath, rule_path]
        overlaps_found = run_program(script_path, args)
        assert overlaps_found.returncode == expected_overlaps<|MERGE_RESOLUTION|>--- conflicted
+++ resolved
@@ -62,12 +62,8 @@
     assert p.returncode == 0
 
 
-<<<<<<< HEAD
+@pytest.mark.xfail(reason="relies on legacy ruleset")
 def test_bulk_process(tmp_path):
-=======
-@pytest.mark.xfail(reason="relies on legacy ruleset")
-def test_bulk_process(tmpdir):
->>>>>>> ce15a2b0
     # create test directory to recursively analyze
     t = tmp_path / "test"
     t.mkdir()
@@ -87,18 +83,11 @@
     return subprocess.run(args, stdout=subprocess.PIPE)
 
 
-<<<<<<< HEAD
+@pytest.mark.xfail(reason="rendering hasn't been added yet")
 def test_proto_conversion(tmp_path):
     t = tmp_path / "proto-test"
     t.mkdir()
     json_file = Path(__file__).resolve().parent / "data" / "rd" / "Practical Malware Analysis Lab 01-01.dll_.json"
-=======
-@pytest.mark.xfail(reason="rendering hasn't been added yet")
-def test_proto_conversion(tmpdir):
-    t = tmpdir.mkdir("proto-test")
-
-    json = os.path.join(CD, "data", "rd", "Practical Malware Analysis Lab 01-01.dll_.json")
->>>>>>> ce15a2b0
 
     p = run_program(get_script_path("proto-from-results.py"), [json_file])
     assert p.returncode == 0
