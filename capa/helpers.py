# Copyright (C) 2023 Mandiant, Inc. All Rights Reserved.
# Licensed under the Apache License, Version 2.0 (the "License");
#  you may not use this file except in compliance with the License.
# You may obtain a copy of the License at: [package root]/LICENSE.txt
# Unless required by applicable law or agreed to in writing, software distributed under the License
#  is distributed on an "AS IS" BASIS, WITHOUT WARRANTIES OR CONDITIONS OF ANY KIND, either express or implied.
# See the License for the specific language governing permissions and limitations under the License.
import sys
import json
import inspect
import logging
import contextlib
import importlib.util
from typing import NoReturn
from pathlib import Path

import tqdm

from capa.exceptions import UnsupportedFormatError
<<<<<<< HEAD
from capa.features.common import FORMAT_PE, FORMAT_CAPE, FORMAT_SC32, FORMAT_SC64, FORMAT_DOTNET, FORMAT_UNKNOWN, Format, FORMAT_BINEXPORT2
=======
from capa.features.common import (
    FORMAT_PE,
    FORMAT_CAPE,
    FORMAT_SC32,
    FORMAT_SC64,
    FORMAT_DOTNET,
    FORMAT_FREEZE,
    FORMAT_UNKNOWN,
    Format,
)
>>>>>>> de45f204

EXTENSIONS_SHELLCODE_32 = ("sc32", "raw32")
EXTENSIONS_SHELLCODE_64 = ("sc64", "raw64")
EXTENSIONS_BINEXPORT2 = ("BinExport", "BinExport2")
EXTENSIONS_DYNAMIC = ("json", "json_")
EXTENSIONS_ELF = "elf_"
EXTENSIONS_FREEZE = "frz"

logger = logging.getLogger("capa")


def hex(n: int) -> str:
    """render the given number using upper case hex, like: 0x123ABC"""
    if n < 0:
        return f"-0x{(-n):X}"
    else:
        return f"0x{(n):X}"


def get_file_taste(sample_path: Path) -> bytes:
    if not sample_path.exists():
        raise IOError(f"sample path {sample_path} does not exist or cannot be accessed")
    taste = sample_path.open("rb").read(8)
    return taste


def is_runtime_ida():
    return importlib.util.find_spec("idc") is not None


def is_runtime_ghidra():
    try:
        currentProgram  # type: ignore [name-defined] # noqa: F821
    except NameError:
        return False
    return True


def assert_never(value) -> NoReturn:
    # careful: python -O will remove this assertion.
    # but this is only used for type checking, so it's ok.
    assert False, f"Unhandled value: {value} ({type(value).__name__})"  # noqa: B011


def get_format_from_report(sample: Path) -> str:
    report = json.load(sample.open(encoding="utf-8"))

    if "CAPE" in report:
        return FORMAT_CAPE

    if "target" in report and "info" in report and "behavior" in report:
        # CAPE report that's missing the "CAPE" key,
        # which is not going to be much use, but its correct.
        return FORMAT_CAPE

    return FORMAT_UNKNOWN


def get_format_from_extension(sample: Path) -> str:
    format_ = FORMAT_UNKNOWN
    if sample.name.endswith(EXTENSIONS_SHELLCODE_32):
        format_ = FORMAT_SC32
    elif sample.name.endswith(EXTENSIONS_SHELLCODE_64):
        format_ = FORMAT_SC64
    elif sample.name.endswith(EXTENSIONS_DYNAMIC):
        format_ = get_format_from_report(sample)
<<<<<<< HEAD
    elif sample.name.endswith(EXTENSIONS_BINEXPORT2):
        format_ = FORMAT_BINEXPORT2
=======
    elif sample.name.endswith(EXTENSIONS_FREEZE):
        format_ = FORMAT_FREEZE
    return format_


def get_auto_format(path: Path) -> str:
    format_ = get_format(path)
    if format_ == FORMAT_UNKNOWN:
        format_ = get_format_from_extension(path)
    if format_ == FORMAT_UNKNOWN:
        raise UnsupportedFormatError()
>>>>>>> de45f204
    return format_


def get_format(sample: Path) -> str:
    # imported locally to avoid import cycle
    from capa.features.extractors.common import extract_format
    from capa.features.extractors.dotnetfile import DotnetFileFeatureExtractor

    buf = sample.read_bytes()

    for feature, _ in extract_format(buf):
        if feature == Format(FORMAT_PE):
            dnfile_extractor = DotnetFileFeatureExtractor(sample)
            if dnfile_extractor.is_dotnet_file():
                feature = Format(FORMAT_DOTNET)

        assert isinstance(feature.value, str)
        return feature.value

    return FORMAT_UNKNOWN


def get_auto_format(path: Path) -> str:
    format_ = get_format(path)
    if format_ == FORMAT_UNKNOWN:
        format_ = get_format_from_extension(path)
    if format_ == FORMAT_UNKNOWN:
        raise UnsupportedFormatError()
    return format_


@contextlib.contextmanager
def redirecting_print_to_tqdm(disable_progress):
    """
    tqdm (progress bar) expects to have fairly tight control over console output.
    so calls to `print()` will break the progress bar and make things look bad.
    so, this context manager temporarily replaces the `print` implementation
    with one that is compatible with tqdm.
    via: https://stackoverflow.com/a/42424890/87207
    """
    old_print = print  # noqa: T202 [reserved word print used]

    def new_print(*args, **kwargs):
        # If tqdm.tqdm.write raises error, use builtin print
        if disable_progress:
            old_print(*args, **kwargs)
        else:
            try:
                tqdm.tqdm.write(*args, **kwargs)
            except Exception:
                old_print(*args, **kwargs)

    try:
        # Globally replace print with new_print.
        # Verified this works manually on Python 3.11:
        #     >>> import inspect
        #     >>> inspect.builtins
        #     <module 'builtins' (built-in)>
        inspect.builtins.print = new_print  # type: ignore
        yield
    finally:
        inspect.builtins.print = old_print  # type: ignore


def log_unsupported_format_error():
    logger.error("-" * 80)
    logger.error(" Input file does not appear to be a supported file.")
    logger.error(" ")
    logger.error(" See all supported file formats via capa's help output (-h).")
    logger.error(" If you don't know the input file type, you can try using the `file` utility to guess it.")
    logger.error("-" * 80)


def log_unsupported_cape_report_error(error: str):
    logger.error("-" * 80)
    logger.error(" Input file is not a valid CAPE report: %s", error)
    logger.error(" ")
    logger.error(" capa currently only supports analyzing standard CAPE reports in JSON format.")
    logger.error(
        " Please make sure your report file is in the standard format and contains both the static and dynamic sections."
    )
    logger.error("-" * 80)


def log_empty_cape_report_error(error: str):
    logger.error("-" * 80)
    logger.error(" CAPE report is empty or only contains little useful data: %s", error)
    logger.error(" ")
    logger.error(" Please make sure the sandbox run captures useful behaviour of your sample.")
    logger.error("-" * 80)


def log_unsupported_os_error():
    logger.error("-" * 80)
    logger.error(" Input file does not appear to target a supported OS.")
    logger.error(" ")
    logger.error(
        " capa currently only supports analyzing executables for some operating systems (including Windows and Linux)."
    )
    logger.error("-" * 80)


def log_unsupported_arch_error():
    logger.error("-" * 80)
    logger.error(" Input file does not appear to target a supported architecture.")
    logger.error(" ")
    logger.error(" capa currently only supports analyzing x86 (32- and 64-bit).")
    logger.error("-" * 80)


def log_unsupported_runtime_error():
    logger.error("-" * 80)
    logger.error(" Unsupported runtime or Python interpreter.")
    logger.error(" ")
    logger.error(" capa supports running under Python 3.8 and higher.")
    logger.error(" ")
    logger.error(
        " If you're seeing this message on the command line, please ensure you're running a supported Python version."
    )
    logger.error("-" * 80)


def is_running_standalone() -> bool:
    """
    are we running from a PyInstaller'd executable?
    if so, then we'll be able to access `sys._MEIPASS` for the packaged resources.
    """
    # typically we only expect capa.main to be packaged via PyInstaller.
    # therefore, this *should* be in capa.main; however,
    # the Binary Ninja extractor uses this to resolve the BN API code,
    # so we keep this in a common area.
    # generally, other library code should not use this function.
    return hasattr(sys, "frozen") and hasattr(sys, "_MEIPASS")<|MERGE_RESOLUTION|>--- conflicted
+++ resolved
@@ -17,9 +17,6 @@
 import tqdm
 
 from capa.exceptions import UnsupportedFormatError
-<<<<<<< HEAD
-from capa.features.common import FORMAT_PE, FORMAT_CAPE, FORMAT_SC32, FORMAT_SC64, FORMAT_DOTNET, FORMAT_UNKNOWN, Format, FORMAT_BINEXPORT2
-=======
 from capa.features.common import (
     FORMAT_PE,
     FORMAT_CAPE,
@@ -28,9 +25,9 @@
     FORMAT_DOTNET,
     FORMAT_FREEZE,
     FORMAT_UNKNOWN,
+    FORMAT_BINEXPORT2,
     Format,
 )
->>>>>>> de45f204
 
 EXTENSIONS_SHELLCODE_32 = ("sc32", "raw32")
 EXTENSIONS_SHELLCODE_64 = ("sc64", "raw64")
@@ -97,42 +94,11 @@
         format_ = FORMAT_SC64
     elif sample.name.endswith(EXTENSIONS_DYNAMIC):
         format_ = get_format_from_report(sample)
-<<<<<<< HEAD
+    elif sample.name.endswith(EXTENSIONS_FREEZE):
+        format_ = FORMAT_FREEZE
     elif sample.name.endswith(EXTENSIONS_BINEXPORT2):
         format_ = FORMAT_BINEXPORT2
-=======
-    elif sample.name.endswith(EXTENSIONS_FREEZE):
-        format_ = FORMAT_FREEZE
     return format_
-
-
-def get_auto_format(path: Path) -> str:
-    format_ = get_format(path)
-    if format_ == FORMAT_UNKNOWN:
-        format_ = get_format_from_extension(path)
-    if format_ == FORMAT_UNKNOWN:
-        raise UnsupportedFormatError()
->>>>>>> de45f204
-    return format_
-
-
-def get_format(sample: Path) -> str:
-    # imported locally to avoid import cycle
-    from capa.features.extractors.common import extract_format
-    from capa.features.extractors.dotnetfile import DotnetFileFeatureExtractor
-
-    buf = sample.read_bytes()
-
-    for feature, _ in extract_format(buf):
-        if feature == Format(FORMAT_PE):
-            dnfile_extractor = DotnetFileFeatureExtractor(sample)
-            if dnfile_extractor.is_dotnet_file():
-                feature = Format(FORMAT_DOTNET)
-
-        assert isinstance(feature.value, str)
-        return feature.value
-
-    return FORMAT_UNKNOWN
 
 
 def get_auto_format(path: Path) -> str:
@@ -142,6 +108,25 @@
     if format_ == FORMAT_UNKNOWN:
         raise UnsupportedFormatError()
     return format_
+
+
+def get_format(sample: Path) -> str:
+    # imported locally to avoid import cycle
+    from capa.features.extractors.common import extract_format
+    from capa.features.extractors.dotnetfile import DotnetFileFeatureExtractor
+
+    buf = sample.read_bytes()
+
+    for feature, _ in extract_format(buf):
+        if feature == Format(FORMAT_PE):
+            dnfile_extractor = DotnetFileFeatureExtractor(sample)
+            if dnfile_extractor.is_dotnet_file():
+                feature = Format(FORMAT_DOTNET)
+
+        assert isinstance(feature.value, str)
+        return feature.value
+
+    return FORMAT_UNKNOWN
 
 
 @contextlib.contextmanager
