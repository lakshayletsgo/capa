--- conflicted
+++ resolved
@@ -9,12 +9,8 @@
 import collections
 from typing import Dict, List, Tuple, Union, Literal, Optional
 
-<<<<<<< HEAD
-from pydantic import Field, BaseModel
+from pydantic import Field, BaseModel, ConfigDict
 from typing_extensions import TypeAlias
-=======
-from pydantic import Field, BaseModel, ConfigDict
->>>>>>> e5efc158
 
 import capa.rules
 import capa.engine
