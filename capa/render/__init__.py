--- conflicted
+++ resolved
@@ -1,289 +1,265 @@
-import json
-import six
-
-import capa.rules
-import capa.engine
-
-
-def convert_statement_to_result_document(statement):
-    """
-        "statement": {
-            "type": "or"
-        },
-
-        "statement": {
-            "max": 9223372036854775808,
-            "min": 2,
-            "type": "range"
-        },
-    """
-    if isinstance(statement, capa.engine.And):
-        return {
-            "type": "and",
-        }
-    elif isinstance(statement, capa.engine.Or):
-        return {
-            "type": "or",
-        }
-    elif isinstance(statement, capa.engine.Not):
-        return {
-            "type": "not",
-        }
-    elif isinstance(statement, capa.engine.Some) and statement.count == 0:
-        return {"type": "optional"}
-    elif isinstance(statement, capa.engine.Some) and statement.count > 0:
-        return {
-            "type": "some",
-            "count": statement.count,
-        }
-    elif isinstance(statement, capa.engine.Range):
-        return {
-            "type": "range",
-            "min": statement.min,
-            "max": statement.max,
-            "child": convert_feature_to_result_document(statement.child),
-        }
-    elif isinstance(statement, capa.engine.Regex):
-        return {
-            "type": "regex",
-            "pattern": statement.pattern,
-            # the string that was matched
-            "match": statement.match,
-        }
-    elif isinstance(statement, capa.engine.Subscope):
-        return {
-            "type": "subscope",
-            "subscope": statement.scope,
-        }
-    else:
-        raise RuntimeError("unexpected match statement type: " + str(statement))
-
-
-def convert_feature_to_result_document(feature):
-    """
-        "feature": {
-            "number": 6,
-            "type": "number"
-        },
-
-        "feature": {
-            "api": "ws2_32.WSASocket",
-            "type": "api"
-        },
-
-        "feature": {
-            "match": "create TCP socket",
-            "type": "match"
-        },
-
-        "feature": {
-            "characteristic": [
-                "loop",
-                true
-            ],
-            "type": "characteristic"
-        },
-    """
-<<<<<<< HEAD
-    name, value = feature.freeze_serialize()
-
-    # make the terms pretty
-    name = name.lower()
-    if name == "matchedrule":
-        name = "match"
-
-    # in the common case, there's a single argument
-    # so use it directly.
-    # like: name=number value=1
-    if isinstance(value, list) and len(value) == 1:
-        value = value[0]
-
-    return {
-        "type": name,
-        name: value,
-    }
-=======
-    result = {'type': feature.name, feature.name: feature.get_args_str()}
-    if feature.description:
-        result['description'] = feature.description
-
-    return result
->>>>>>> acbcd0c4
-
-
-def convert_node_to_result_document(node):
-    """
-        "node": {
-            "type": "statement",
-            "statement": { ... }
-        },
-
-        "node": {
-            "type": "feature",
-            "feature": { ... }
-        },
-    """
-
-    if isinstance(node, capa.engine.Statement):
-        return {
-            "type": "statement",
-            "statement": convert_statement_to_result_document(node),
-        }
-    elif isinstance(node, capa.features.Feature):
-        return {
-            "type": "feature",
-            "feature": convert_feature_to_result_document(node),
-        }
-    else:
-        raise RuntimeError("unexpected match node type")
-
-
-def convert_match_to_result_document(rules, capabilities, result):
-    """
-    convert the given Result instance into a common, Python-native data structure.
-    this will become part of the "result document" format that can be emitted to JSON.
-    """
-    doc = {
-        "success": bool(result.success),
-        "node": convert_node_to_result_document(result.statement),
-        "children": [convert_match_to_result_document(rules, capabilities, child) for child in result.children],
-    }
-
-    # logic expression, like `and`, don't have locations - their children do.
-    # so only add `locations` to feature nodes.
-    if isinstance(result.statement, capa.features.Feature):
-        if bool(result.success):
-<<<<<<< HEAD
-            doc["locations"] = result.locations
-=======
-            doc['locations'] = result.locations
-    elif isinstance(result.statement, capa.rules.Range):
-        if bool(result.success):
-            doc['locations'] = result.locations
->>>>>>> acbcd0c4
-
-    # if we have a `match` statement, then we're referencing another rule.
-    # this could an external rule (written by a human), or
-    #  rule generated to support a subscope (basic block, etc.)
-    # we still want to include the matching logic in this tree.
-    #
-    # so, we need to lookup the other rule results
-    # and then filter those down to the address used here.
-    # finally, splice that logic into this tree.
-    if (
-        doc["node"]["type"] == "feature"
-        and doc["node"]["feature"]["type"] == "match"
-        # only add subtree on success,
-        # because there won't be results for the other rule on failure.
-        and doc["success"]
-    ):
-
-        rule_name = doc["node"]["feature"]["match"]
-        rule = rules[rule_name]
-        rule_matches = {address: result for (address, result) in capabilities[rule_name]}
-
-        if rule.meta.get("capa/subscope-rule"):
-            # for a subscope rule, fixup the node to be a scope node, rather than a match feature node.
-            #
-            # e.g. `contain loop/30c4c78e29bf4d54894fc74f664c62e8` -> `basic block`
-            scope = rule.meta["scope"]
-            doc["node"] = {
-                "type": "statement",
-                "statement": {"type": "subscope", "subscope": scope,},
-            }
-
-        for location in doc["locations"]:
-            doc["children"].append(convert_match_to_result_document(rules, capabilities, rule_matches[location]))
-
-    return doc
-
-
-def convert_capabilities_to_result_document(rules, capabilities):
-    """
-    convert the given rule set and capabilities result to a common, Python-native data structure.
-    this format can be directly emitted to JSON, or passed to the other `render_*` routines
-     to render as text.
-
-    see examples of substructures in above routines.
-
-    schema:
-
-    ```json
-    {
-      $rule-name: {
-        "meta": {...copied from rule.meta...},
-        "matches: {
-          $address: {...match details...},
-          ...
-        }
-      },
-      ...
-    }
-    ```
-
-    Args:
-      rules (RuleSet):
-      capabilities (Dict[str, List[Tuple[int, Result]]]):
-    """
-    doc = {}
-
-    for rule_name, matches in capabilities.items():
-        rule = rules[rule_name]
-
-        if rule.meta.get("capa/subscope-rule"):
-            continue
-
-        doc[rule_name] = {
-            "meta": dict(rule.meta),
-            "source": rule.definition,
-            "matches": {
-                addr: convert_match_to_result_document(rules, capabilities, match) for (addr, match) in matches
-            },
-        }
-
-    return doc
-
-
-def render_vverbose(rules, capabilities):
-    # there's an import loop here
-    # if capa.render imports capa.render.vverbose
-    # and capa.render.vverbose import capa.render (implicitly, as a submodule)
-    # so, defer the import until routine is called, breaking the import loop.
-    import capa.render.vverbose
-
-    doc = convert_capabilities_to_result_document(rules, capabilities)
-    return capa.render.vverbose.render_vverbose(doc)
-
-
-def render_verbose(rules, capabilities):
-    # break import loop
-    import capa.render.verbose
-
-    doc = convert_capabilities_to_result_document(rules, capabilities)
-    return capa.render.verbose.render_verbose(doc)
-
-
-def render_default(rules, capabilities):
-    # break import loop
-    import capa.render.verbose
-    import capa.render.default
-
-    doc = convert_capabilities_to_result_document(rules, capabilities)
-    return capa.render.default.render_default(doc)
-
-
-class CapaJsonObjectEncoder(json.JSONEncoder):
-    def default(self, obj):
-        if isinstance(obj, (list, dict, int, float, bool, type(None))) or isinstance(obj, six.string_types):
-            return json.JSONEncoder.default(self, obj)
-        elif isinstance(obj, set):
-            return list(sorted(obj))
-        else:
-            # probably will TypeError
-            return json.JSONEncoder.default(self, obj)
-
-
-def render_json(rules, capabilities):
-    return json.dumps(
-        convert_capabilities_to_result_document(rules, capabilities), cls=CapaJsonObjectEncoder, sort_keys=True,
-    )
+import json
+import six
+
+import capa.rules
+import capa.engine
+
+
+def convert_statement_to_result_document(statement):
+    """
+        "statement": {
+            "type": "or"
+        },
+
+        "statement": {
+            "max": 9223372036854775808,
+            "min": 2,
+            "type": "range"
+        },
+    """
+    if isinstance(statement, capa.engine.And):
+        return {
+            "type": "and",
+        }
+    elif isinstance(statement, capa.engine.Or):
+        return {
+            "type": "or",
+        }
+    elif isinstance(statement, capa.engine.Not):
+        return {
+            "type": "not",
+        }
+    elif isinstance(statement, capa.engine.Some) and statement.count == 0:
+        return {"type": "optional"}
+    elif isinstance(statement, capa.engine.Some) and statement.count > 0:
+        return {
+            "type": "some",
+            "count": statement.count,
+        }
+    elif isinstance(statement, capa.engine.Range):
+        return {
+            "type": "range",
+            "min": statement.min,
+            "max": statement.max,
+            "child": convert_feature_to_result_document(statement.child),
+        }
+    elif isinstance(statement, capa.engine.Regex):
+        return {
+            "type": "regex",
+            "pattern": statement.pattern,
+            # the string that was matched
+            "match": statement.match,
+        }
+    elif isinstance(statement, capa.engine.Subscope):
+        return {
+            "type": "subscope",
+            "subscope": statement.scope,
+        }
+    else:
+        raise RuntimeError("unexpected match statement type: " + str(statement))
+
+
+def convert_feature_to_result_document(feature):
+    """
+        "feature": {
+            "number": 6,
+            "type": "number"
+        },
+
+        "feature": {
+            "api": "ws2_32.WSASocket",
+            "type": "api"
+        },
+
+        "feature": {
+            "match": "create TCP socket",
+            "type": "match"
+        },
+
+        "feature": {
+            "characteristic": [
+                "loop",
+                true
+            ],
+            "type": "characteristic"
+        },
+    """
+    result = {'type': feature.name, feature.name: feature.get_args_str()}
+    if feature.description:
+        result['description'] = feature.description
+
+    return result
+
+
+def convert_node_to_result_document(node):
+    """
+        "node": {
+            "type": "statement",
+            "statement": { ... }
+        },
+
+        "node": {
+            "type": "feature",
+            "feature": { ... }
+        },
+    """
+
+    if isinstance(node, capa.engine.Statement):
+        return {
+            "type": "statement",
+            "statement": convert_statement_to_result_document(node),
+        }
+    elif isinstance(node, capa.features.Feature):
+        return {
+            "type": "feature",
+            "feature": convert_feature_to_result_document(node),
+        }
+    else:
+        raise RuntimeError("unexpected match node type")
+
+
+def convert_match_to_result_document(rules, capabilities, result):
+    """
+    convert the given Result instance into a common, Python-native data structure.
+    this will become part of the "result document" format that can be emitted to JSON.
+    """
+    doc = {
+        "success": bool(result.success),
+        "node": convert_node_to_result_document(result.statement),
+        "children": [convert_match_to_result_document(rules, capabilities, child) for child in result.children],
+    }
+
+    # logic expression, like `and`, don't have locations - their children do.
+    # so only add `locations` to feature nodes.
+    if isinstance(result.statement, capa.features.Feature):
+        if bool(result.success):
+            doc['locations'] = result.locations
+    elif isinstance(result.statement, capa.rules.Range):
+        if bool(result.success):
+            doc['locations'] = result.locations
+
+    # if we have a `match` statement, then we're referencing another rule.
+    # this could an external rule (written by a human), or
+    #  rule generated to support a subscope (basic block, etc.)
+    # we still want to include the matching logic in this tree.
+    #
+    # so, we need to lookup the other rule results
+    # and then filter those down to the address used here.
+    # finally, splice that logic into this tree.
+    if (
+        doc["node"]["type"] == "feature"
+        and doc["node"]["feature"]["type"] == "match"
+        # only add subtree on success,
+        # because there won't be results for the other rule on failure.
+        and doc["success"]
+    ):
+
+        rule_name = doc["node"]["feature"]["match"]
+        rule = rules[rule_name]
+        rule_matches = {address: result for (address, result) in capabilities[rule_name]}
+
+        if rule.meta.get("capa/subscope-rule"):
+            # for a subscope rule, fixup the node to be a scope node, rather than a match feature node.
+            #
+            # e.g. `contain loop/30c4c78e29bf4d54894fc74f664c62e8` -> `basic block`
+            scope = rule.meta["scope"]
+            doc["node"] = {
+                "type": "statement",
+                "statement": {"type": "subscope", "subscope": scope,},
+            }
+
+        for location in doc["locations"]:
+            doc["children"].append(convert_match_to_result_document(rules, capabilities, rule_matches[location]))
+
+    return doc
+
+
+def convert_capabilities_to_result_document(rules, capabilities):
+    """
+    convert the given rule set and capabilities result to a common, Python-native data structure.
+    this format can be directly emitted to JSON, or passed to the other `render_*` routines
+     to render as text.
+
+    see examples of substructures in above routines.
+
+    schema:
+
+    ```json
+    {
+      $rule-name: {
+        "meta": {...copied from rule.meta...},
+        "matches: {
+          $address: {...match details...},
+          ...
+        }
+      },
+      ...
+    }
+    ```
+
+    Args:
+      rules (RuleSet):
+      capabilities (Dict[str, List[Tuple[int, Result]]]):
+    """
+    doc = {}
+
+    for rule_name, matches in capabilities.items():
+        rule = rules[rule_name]
+
+        if rule.meta.get("capa/subscope-rule"):
+            continue
+
+        doc[rule_name] = {
+            "meta": dict(rule.meta),
+            "source": rule.definition,
+            "matches": {
+                addr: convert_match_to_result_document(rules, capabilities, match) for (addr, match) in matches
+            },
+        }
+
+    return doc
+
+
+def render_vverbose(rules, capabilities):
+    # there's an import loop here
+    # if capa.render imports capa.render.vverbose
+    # and capa.render.vverbose import capa.render (implicitly, as a submodule)
+    # so, defer the import until routine is called, breaking the import loop.
+    import capa.render.vverbose
+
+    doc = convert_capabilities_to_result_document(rules, capabilities)
+    return capa.render.vverbose.render_vverbose(doc)
+
+
+def render_verbose(rules, capabilities):
+    # break import loop
+    import capa.render.verbose
+
+    doc = convert_capabilities_to_result_document(rules, capabilities)
+    return capa.render.verbose.render_verbose(doc)
+
+
+def render_default(rules, capabilities):
+    # break import loop
+    import capa.render.verbose
+    import capa.render.default
+
+    doc = convert_capabilities_to_result_document(rules, capabilities)
+    return capa.render.default.render_default(doc)
+
+
+class CapaJsonObjectEncoder(json.JSONEncoder):
+    def default(self, obj):
+        if isinstance(obj, (list, dict, int, float, bool, type(None))) or isinstance(obj, six.string_types):
+            return json.JSONEncoder.default(self, obj)
+        elif isinstance(obj, set):
+            return list(sorted(obj))
+        else:
+            # probably will TypeError
+            return json.JSONEncoder.default(self, obj)
+
+
+def render_json(rules, capabilities):
+    return json.dumps(
+        convert_capabilities_to_result_document(rules, capabilities), cls=CapaJsonObjectEncoder, sort_keys=True,
+    )