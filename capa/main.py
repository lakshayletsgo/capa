--- conflicted
+++ resolved
@@ -46,17 +46,11 @@
     BACKEND_VIV,
     BACKEND_CAPE,
     BACKEND_BINJA,
-<<<<<<< HEAD
     BACKEND_VMRAY,
     BACKEND_DOTNET,
     BACKEND_FREEZE,
     BACKEND_PEFILE,
-=======
-    BACKEND_DOTNET,
-    BACKEND_FREEZE,
-    BACKEND_PEFILE,
     BACKEND_DRAKVUF,
->>>>>>> cf3494d4
 )
 from capa.helpers import (
     get_file_taste,
@@ -250,11 +244,8 @@
             (FORMAT_SC32, "32-bit shellcode"),
             (FORMAT_SC64, "64-bit shellcode"),
             (FORMAT_CAPE, "CAPE sandbox report"),
-<<<<<<< HEAD
+            (FORMAT_DRAKVUF, "DRAKVUF sandbox report"),
             (FORMAT_VMRAY, "VMRay sandbox report"),
-=======
-            (FORMAT_DRAKVUF, "DRAKVUF sandbox report"),
->>>>>>> cf3494d4
             (FORMAT_FREEZE, "features previously frozen by capa"),
         ]
         format_help = ", ".join([f"{f[0]}: {f[1]}" for f in formats])
@@ -276,11 +267,8 @@
             (BACKEND_DOTNET, ".NET"),
             (BACKEND_FREEZE, "capa freeze"),
             (BACKEND_CAPE, "CAPE"),
-<<<<<<< HEAD
+            (BACKEND_DRAKVUF, "DRAKVUF"),
             (BACKEND_VMRAY, "VMRay"),
-=======
-            (BACKEND_DRAKVUF, "DRAKVUF"),
->>>>>>> cf3494d4
         ]
         backend_help = ", ".join([f"{f[0]}: {f[1]}" for f in backends])
         parser.add_argument(
@@ -533,13 +521,11 @@
     if input_format == FORMAT_CAPE:
         return BACKEND_CAPE
 
-<<<<<<< HEAD
+    if input_format == FORMAT_DRAKVUF:
+        return BACKEND_DRAKVUF
+
     elif input_format == FORMAT_VMRAY:
         return BACKEND_VMRAY
-=======
-    if input_format == FORMAT_DRAKVUF:
-        return BACKEND_DRAKVUF
->>>>>>> cf3494d4
 
     elif input_format == FORMAT_DOTNET:
         return BACKEND_DOTNET
@@ -565,11 +551,7 @@
     raises:
       ShouldExitError: if the program is invoked incorrectly and should exit.
     """
-<<<<<<< HEAD
-    if backend in (BACKEND_CAPE, BACKEND_VMRAY):
-=======
-    if backend in (BACKEND_CAPE, BACKEND_DRAKVUF):
->>>>>>> cf3494d4
+    if backend in (BACKEND_CAPE, BACKEND_DRAKVUF, BACKEND_VMRAY):
         return None
     else:
         return args.input_file
